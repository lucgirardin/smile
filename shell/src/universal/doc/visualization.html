<!-- prettify js and CSS -->
<script src="https://cdn.rawgit.com/google/code-prettify/master/loader/run_prettify.js?lang=scala"></script>

<!-- scroll/follow sidebar -->
<script src="js/follow-sidebar.js" type="text/javascript"></script>

<div class="col-md-3 col-md-push-9 hidden-xs hidden-sm">
    <div id="sidebar">
        <div class="sidebar-toc" style="margin-bottom: 20px;">
            <p class="toc-header">Contents</p>
            <div id="toc"></div>
        </div>
    </div>
</div>

<div class="col-md-9 col-md-pull-3">

    <h1 id="visualization-top" class="title">Visualization</h1>

    <p>A picture is worth a thousand words. In machine learning, we usually handle
        high-dimensional data, which is impossible to draw on display directly. But
        a variety of statistical plots are tremendously valuable for us to grasp
        the characteristics of many data points. Smile provides data visualization tools
        such as plots and maps for researchers to understand information more easily and quickly.</p>

    <h2 id="scatter" class="title">Scatter Plot</h2>

    <p>A scatter plot displays data as a collection of points. The points can be color-coded,
        which is very useful for classification tasks.
        The user can use <code>plot</code> functions to draw scatter plot easily.</p>

    <pre class="prettyprint lang-scala"><code>
    def plot(data: Array[Array[Double]], legend: Char = '*', color: Color = Color.BLACK): Window

    def plot(data: Array[Array[Double]], labels: Array[String]): Window

    def plot(data: Array[Array[Double]], label: Array[Int], legend: Char, palette: Array[Color]): Window

    def plot(data: Array[Array[Double]], label: Array[Int], legend: Array[Char], palette: Array[Color]): Window
    </code></pre>

    <p>The legends are as follows.</p>
    <ul>
        <li> <code>.</code> : dot
        <li> <code>+</code> : +
        <li> <code>-</code> : -
        <li> <code>|</code> : |
        <li> <code>*</code> : star
        <li> <code>x</code> : x
        <li> <code>o</code> : circle
        <li> <code>O</code> : large circle
        <li> <code>@</code> : solid circle
        <li> <code>#</code> : large solid circle
        <li> <code>s</code> : square
        <li> <code>S</code> : large square
        <li> <code>q</code> : solid square
        <li> <code>Q</code> : large solid square
    </ul>
    <p>For any other char, the data point will be drawn as a dot.</p>

    <p>The functions return a Window object consisting of
        a JFrame and a PlotCanvas. The PlotCanvas object can be used to control the plot programmatically.
        The user can also use the popup context menu by right mouse click to print, change the title, axis labels,
        and font, etc.</p>

    <p>For both 2D and 3D plot, the user can zoom in/out by mouse wheel. For 2D plot,
        the user can shift the coordinates by moving mouse after double click. The
        user can also select an area by mouse for detailed view. For 3D plot, the user
        can rotate the view by dragging mouse.</p>

    <pre class="prettyprint lang-scala"><code>
    val iris = readArff("data/weka/iris.arff", 4)
    val (x, y) = iris.unzipInt
    val x2 = x.map(_.slice(0,2)) // take first two columns
    val window = plot(x2, y, Array('*', '+', 'o'), Array(Color.RED, Color.BLUE, Color.CYAN))
    window.canvas.setAxisLabels(iris.attributes.map(_.getName).slice(0,2): _*)
    </code></pre>

    <p>In this example, we plot the first two columns of Iris data. We use the class
        label for legend and color coding.</p>

    <div style="width: 100%; display: inline-block; text-align: center;">
        <img src="images/iris2d.png" class="enlarge" style="width: 480px;" />
        <div class="caption" style="min-width: 480px;">Iris 2D Scatter Plot</div>
    </div>

    <p>It is also easy to draw a 3D plot.</p>

    <pre class="prettyprint lang-scala"><code>
    val x3 = x.map(_.slice(0,3)) // take first three columns
    val window = plot(x3, y, Array('*', '+', 'o'), Array(Color.RED, Color.BLUE, Color.CYAN))
    window.canvas.setAxisLabels(iris.attributes.map(_.getName).slice(0,3): _*)
    </code></pre>

    <div style="width: 100%; display: inline-block; text-align: center;">
        <img src="images/iris3d.png" class="enlarge" style="width: 480px;" />
        <div class="caption" style="min-width: 480px;">Iris 3D Scatter Plot</div>
    </div>

    <p>However, the Iris data has four attributes. So even 3D plot is not sufficient to see the
        whole picture. A general practice is plot all the attribute pairs. For example,</p>

    <pre class="prettyprint lang-scala"><code>
    plot(iris, '*', Array(Color.RED, Color.BLUE, Color.CYAN))
    </code></pre>

    <div style="width: 100%; display: inline-block; text-align: center;">
        <img src="images/iris.png" class="enlarge" style="width: 480px;" />
        <div class="caption" style="min-width: 480px;">Iris Plot of All Attribute Pairs</div>
    </div>

    <h2 id="line" class="title">Line Chart</h2>

    <p>A line chart connects points by straight lines.</p>

    <pre class="prettyprint lang-scala"><code>
    def line(data: Array[Array[Double]], style: Line.Style = Line.Style.SOLID, color: Color = Color.BLACK, legend: Char = ' '): Window
    </code></pre>

    <p>Let's draw a heart with it!</p>
    <pre class="prettyprint lang-scala"><code>
    val heart = -PI to PI by 0.1 map { t =>
      val x = 16 * pow(sin(t), 3)
      val y = 13 * cos(t) - 5 * cos(2*t) - 2 * cos(3*t) - cos(4*t)
      Array(x, y)
    }
    line(heart.toArray, color = Color.RED)
    </code></pre>

    <div style="width: 100%; display: inline-block; text-align: center;">
        <img src="images/heart.png" class="enlarge" style="width: 480px;" />
    </div>

    <h2 id="box" class="title">Box Plot</h2>

    <p>The box plot is a standardized way of displaying the distribution of data
        based on the five number summary: minimum, first quartile, median,
        third quartile, and maximum.</p>

    <p>Box plots can be useful to display differences between populations without
        making any assumptions of the underlying statistical distribution: they are
        non-parametric. The spacings between the different parts of the box help
        indicate the degree of dispersion (spread) and skewness in the data, and
        identify outliers.</p>

    <pre class="prettyprint lang-scala"><code>
    def boxplot(data: Array[Double]*): Window
    def boxplot(data: Array[Array[Double]], labels: Array[String]): Window
    </code></pre>

    <p>Note that the parameter <code>data</code> is a matrix of which each row to
        create a box plot.</p>

    <pre class="prettyprint lang-scala"><code>
    val iris = readArff("data/weka/iris.arff", 4)
    val (x, y) = iris.unzipInt
    val groups = (x.map(_(0)) zip y.map("class %d" format _)).groupBy(_._2)
    val labels = groups.keys.toArray
    val data = groups.values.map { a => a.map(_._1) }.toArray
    val window = boxplot(data, labels)
    window.canvas.setAxisLabels("", iris.attributes()(0).getName)
    </code></pre>

    <div style="width: 100%; display: inline-block; text-align: center;">
        <img src="images/iris-boxplot.png" class="enlarge" style="width: 480px;" />
    </div>

    <h2 id="historgram" class="title">Histogram</h2>

    <p>A histogram is a graphical representation of the distribution of numerical data.
        The range of values is divided into a series of consecutive, non-overlapping intervals/bins.
        The bins must be adjacent, and are usually equal size.</p>

    <pre class="prettyprint lang-scala"><code>
    def hist(data: Array[Double]): Window
    def hist(data: Array[Double], k: Int): Window
    def hist(data: Array[Double], breaks: Array[Double]): Window
    </code></pre>

    <p>where <code>k</code> is the number of bins (10 by default), or you can
        also specify an array of the breakpoints between bins.</p>

    <p>Let's apply the histogram to an interesting data: the wisdom of crowds.
        The original experiment took place about a hundred years ago at a county fair in England.
        The fair had a guess the weight of the ox contest. Francis Galton calculated the average
        of all guesses, which is right to within one pound.</p>

    <p>Recently, NPR Planet Money ran the experiment again. NPR posted a couple of pictures of a cow
        (named Penelope) and asked people to guess her weight. They got over 17,000 responses. The average
        of guesses was 1,287 pounds, which is pretty close to Penelope's weight 1,355 pounds. </p>

    <pre class="prettyprint lang-scala"><code>
    val cow = readTable("data/npr/cow.txt").unzip.map(_(0))
    val window = hist(cow, 50)
    window.canvas.setAxisLabels("Weight", "Probability")
    </code></pre>

    <div style="width: 100%; display: inline-block; text-align: center;">
        <img src="images/penelope.png" class="enlarge" style="width: 480px;" />
    </div>

    <p>The histogram gives a rough sense of the distribution of crowd guess, which has a long tail.
        Filter out the weights over 3500 pounds, the histogram shows more details.</p>

    <pre class="prettyprint lang-scala"><code>
    val window = hist(cow.filter(_ <= 3500), 50)
    window.canvas.setAxisLabels("Weight", "Probability")
    </code></pre>

    <div style="width: 100%; display: inline-block; text-align: center;">
        <img src="images/penelope3500.png" class="enlarge" style="width: 480px;" />
    </div>

    <p>Smile also supports histograms that display the distribution of 2-dimensional data.</p>

    <pre class="prettyprint lang-scala"><code>
    def hist(data: Array[Array[Double]]): Window
    def hist(data: Array[Array[Double]], k: Int): Window
    def hist(data: Array[Array[Double]], xbins: Int, ybins: Int): Window
    </code></pre>

    <p>Here we generate a data set from a 2-dimensional Gaussian distribution.</p>

    <pre class="prettyprint lang-scala"><code>
    val gauss = new MultivariateGaussianDistribution(Array(0.0, 0.0), Array(Array(1.0, 0.6), Array(0.6, 2.0)))
    val data = (0 until 10000) map { i: Int => gauss.rand }
    hist(data.toArray, 50)
    </code></pre>

    <p>The corresponding histogram looks like</p>

    <div style="width: 100%; display: inline-block; text-align: center;">
        <img src="images/histogram3d.png" class="enlarge" style="width: 480px;" />
    </div>

    <h2 id="qq" class="title">Q-Q Plot</h2>

    <p>A Q–Q plot ("Q" stands for quantile) is a probability plot for comparing two probability distributions
        by plotting their quantiles against each other. A point (x, y) on the plot corresponds to one of
        the quantiles of the second distribution (y-coordinate) plotted against the same quantile of
        the first distribution (x-coordinate).</p>

    <pre class="prettyprint lang-scala"><code>
    def qqplot(x: Array[Double], d: Distribution): Window
    def qqplot(x: Array[Double], y: Array[Double]): Window

    def qqplot(x: Array[Int], d: DiscreteDistribution): Window
    def qqplot(x: Array[Int], y: Array[Int]): Window
    </code></pre>

    <p>Smile supports the Q-Q plot of samples to a given distribution and also of two sample sets.
        The second distribution/samples is optional. If missing, we assume it the standard Gaussian distribution.</p>

    <p>In what follows, we generate a random sample set from standard Gaussian distribution and draw its Q-Q plot.</p>

    <pre class="prettyprint lang-scala"><code>
    val gauss = GaussianDistribution.getInstance
    val data = (0 until 1000) map { i: Int => gauss.rand }
    qqplot(data.toArray)
    </code></pre>

    <p>In fact, this is also a good visual way to verify the quality of our random number generator.</p>

    <div style="width: 100%; display: inline-block; text-align: center;">
        <img src="images/qqplot.png" class="enlarge" style="width: 480px;" />
    </div>

    <h2 id="heatmap" class="title">Heatmap</h2>

    <p>A heat map is a graphical representation of data where the values in a matrix are represented as colors.
        In cluster analysis, researchers often employs the heat map by permuting the rows and the columns
        of a matrix to place similar values near each other according to the clustering.</p>

    <pre class="prettyprint lang-scala"><code>
    def heatmap(z: Array[Array[Double]]): Window
    def heatmap(z: Array[Array[Double]], palette: Array[Color]): Window
    def heatmap(x: Array[Double], y: Array[Double], z: Array[Array[Double]]): Window
    def heatmap(x: Array[Double], y: Array[Double], z: Array[Array[Double]], palette: Array[Color]): Window

    def heatmap(rowLabels: Array[String], columnLabels: Array[String], z: Array[Array[Double]]): Window
    def heatmap(rowLabels: Array[String], columnLabels: Array[String], z: Array[Array[Double]], palette: Array[Color]): Window
    </code></pre>

    <p>where <code>z</code> is the matrix to display and the optional parameters <code>x</code> and <code>y</code>
        are the coordinates of data matrix cells, which must be in ascending order. Alternatively, one can also
        provide labels as the coordinates, which is a common practice in cluster analysis.</p>

    <p>In what follows, we display the heat map of a matrix. We starts with a small <code>4 x 4</code> matrix and
        enlarge it with bicubic interpolation. We also use the helper class <code>Palette</code> to generate the color
        scheme. This class provides many other color schemes.</p>

    <pre class="prettyprint lang-scala"><code>
    // the matrix to display
    val z = Array(
      Array(1.0, 2.0, 4.0, 1.0),
      Array(6.0, 3.0, 5.0, 2.0),
      Array(4.0, 2.0, 1.0, 5.0),
      Array(5.0, 4.0, 2.0, 3.0)
    )

    // make the matrix larger with bicubic interpolation
    val x = Array(0.0, 1.0, 2.0, 3.0)
    val y = Array(0.0, 1.0, 2.0, 3.0)
    val bicubic = new BicubicInterpolation(x, y, z)
    val Z = Array.ofDim[Double](101, 101)
    for (i <- 0 to 100) {
      for (j <- 0 to 100)
        Z(i)(j) = bicubic.interpolate(i * 0.03, j * 0.03)
    }

    heatmap(Z, Palette.jet(256))
    </code></pre>

    <div style="width: 100%; display: inline-block; text-align: center;">
        <img src="images/heatmap.png" class="enlarge" style="width: 480px;" />
    </div>

    <p>A special case of heat map is to draw the sparsity pattern of a matrix.</p>

    <pre class="prettyprint lang-scala"><code>
    def spy(matrix: SparseMatrix): Window
    </code></pre>

    <p>The structure of sparse matrix is critical in solving linear systems.</p>

    <pre class="prettyprint lang-scala"><code>
    val sparse = readSparseMatrix("data/matrix/mesh2em5.txt")
    val window = spy(sparse)
    window.canvas.setTitle("mesh2em5")
    </code></pre>

    <div style="width: 100%; display: inline-block; text-align: center;">
        <img src="images/mesh2em5.png" class="enlarge" style="width: 480px;" />
    </div>

    <p>Another variant is the hex map where hexagon cells replace rectangle cells.</p>

    <pre class="prettyprint lang-scala"><code>
    def hexmap(z: Array[Array[Double]]): Window
    def hexmap(z: Array[Array[Double]], palette: Array[Color]): Window
    def hexmap(labels: Array[Array[String]], z: Array[Array[Double]]): Window
    def hexmap(labels: Array[Array[String]], z: Array[Array[Double]], palette: Array[Color]): Window
    </code></pre>

    <p>In machine learning, the hex map is often used to visualize self-organized map (SOM).
        An SOM is a type of artificial neural network that is trained using unsupervised learning to
        produce a low-dimensional (typically two-dimensional), discretized representation of
        the input space of the training samples. An SOM consists of components called nodes or neurons.
        Associated with each node are a weight vector of the same dimension as the input data vectors,
        and a position in the map space. The U-Matrix value of a particular node is the average distance
        between the node's weight vector and that of its closest neighbors. In practice, researchers
        often use the hex map to visualize the U-Matrix.</p>

    <p>In the following example, we train and visualize a SOM on the USPS training data set with <code>30 x 30</code>
        nodes.</p>

    <pre class="prettyprint lang-scala"><code>
    val label = new NominalAttribute("class")
    val usps = readTable2("data/usps/zip.train", label, 0)
    val umatrix = som(usps.unzip, 30, 30).umatrix
    hexmap(umatrix, Palette.heat(256))
    </code></pre>

    <p>In the hex map, areas of low neighbour distance indicate groups of nodes that are similar.
        Areas with large distances indicate the nodes are much more dissimilar, and indicate
        natural boundaries between node clusters.</p>

    <div style="width: 100%; display: inline-block; text-align: center;">
        <img src="images/hexmap.png" class="enlarge" style="width: 480px;" />
    </div>

    <h2 id="contour" class="title">Contour</h2>

    <p>A contour plot represents a 3-dimensional surface by plotting constant <code>z</code> slices, called contours,
        on a 2-dimensional format. That is, given a value for <code>z</code>, lines are drawn for connecting the
        <code>(x, y)</code> coordinates where that z value occurs.</p>

    <pre class="prettyprint lang-scala"><code>
    def contour(z: Array[Array[Double]]): Window
    def contour(z: Array[Array[Double]], levels: Array[Double], palette: Array[Color]): Window
    def contour(x: Array[Double], y: Array[Double], z: Array[Array[Double]]): Window
    def contour(x: Array[Double], y: Array[Double], z: Array[Array[Double]], levels: Array[Double], palette: Array[Color]): Window
    </code></pre>

    <p>Similar to <code>heatmap</code>, the parameters <code>x</code> and <code>y</code>
        are the coordinates of data matrix cells, which must be in ascending order.
        The slice values can be automatically determined from the data, or provided through
        the parameter <code>levels</code>.</p>

    <p>Contours are often jointly used with the heat map. In the following example, we add the contour lines to
        the previous heat map exampl.</p>

    <pre class="prettyprint lang-scala"><code>
    val window = heatmap(Z, Palette.jet(256))
    window.canvas.add(new Contour(Z))
    </code></pre>

    <p>This example also shows how to mix multiple plots together. Besides using the plot functions directly,
        one can also construct plots with Java classes and add them to existing a plot canvas.</p>

    <div style="width: 100%; display: inline-block; text-align: center;">
        <img src="images/contour.png" class="enlarge" style="width: 480px;" />
    </div>

    <h2 id="surface" class="title">Surface</h2>

    <p>Besides heat map and contour, we can also visualize a matrix with the three-dimensional shaded surface.</p>

    <pre class="prettyprint lang-scala"><code>
    def surface(z: Array[Array[Double]]): Window
    def surface(z: Array[Array[Double]], palette: Array[Color]): Window
    def surface(x: Array[Double], y: Array[Double], z: Array[Array[Double]]): Window
    def surface(x: Array[Double], y: Array[Double], z: Array[Array[Double]], palette: Array[Color]): Window
    </code></pre>

    <p>The usage is similar with <code>heatmap</code> and <code>contour</code> functions.</p>

    <pre class="prettyprint lang-scala"><code>
    surface(Z, Palette.jet(256, 1.0f))
    </code></pre>

    <p>The surface of same example data is shown as</p>

    <div style="width: 100%; display: inline-block; text-align: center;">
        <img src="images/surface.png" class="enlarge" style="width: 480px;" />
    </div>

    <h2 id="wireframe" class="title">Wireframe</h2>

    <p>The wireframe model is a visual presentation of a three-dimensional physical object.
        A wireframe model consists of two tables,
        the vertex table and the edge table. Each entry of the vertex table records a vertex and its coordinate values,
        while each entry of the edge table has two components giving the two incident vertices of that edge.</p>

    <pre class="prettyprint lang-scala"><code>
    def wireframe(vertices: Array[Array[Double]], edges: Array[Array[Int]]): Window
    </code></pre>

    <p>where <code>vertices</code> is an <code>n x 2</code> or <code>n x 3</code> array which are coordinates of
        <code>n</code> vertices, and <code>edges</code> is an <code>m x 2</code> array of which each row is the
        vertex indices of two end points of each edge.</p>

    <pre class="prettyprint lang-scala"><code>
    val (vertices, edges) = readWavefrontObj("data/wireframe/teapot.obj")
    wireframe(vertices, edges)
    </code></pre>

    <p>The above code draws the wireframe of a teapot.</p>

    <div style="width: 100%; display: inline-block; text-align: center;">
        <img src="images/teapot.png" class="enlarge" style="width: 480px;" />
    </div>
<<<<<<< HEAD
=======

    <div id="btnv">
        <span class="btn-arrow-left">&larr; &nbsp;</span>
        <a class="btn-prev-text" id="data" href="#" title="Previous Section: Data"><span>Data</span></a>
        <a class="btn-next-text" id="classification" href="#" title="Next Section: Classification"><span>Classification</span></a>
        <span class="btn-arrow-right">&nbsp;&rarr;</span>
    </div>
>>>>>>> 83e5d206
</div>

<script type="text/javascript">
    $('#toc').toc({exclude: 'h1, h5, h6', context: '', autoId: true, numerate: false});
</script><|MERGE_RESOLUTION|>--- conflicted
+++ resolved
@@ -450,8 +450,6 @@
     <div style="width: 100%; display: inline-block; text-align: center;">
         <img src="images/teapot.png" class="enlarge" style="width: 480px;" />
     </div>
-<<<<<<< HEAD
-=======
 
     <div id="btnv">
         <span class="btn-arrow-left">&larr; &nbsp;</span>
@@ -459,7 +457,6 @@
         <a class="btn-next-text" id="classification" href="#" title="Next Section: Classification"><span>Classification</span></a>
         <span class="btn-arrow-right">&nbsp;&rarr;</span>
     </div>
->>>>>>> 83e5d206
 </div>
 
 <script type="text/javascript">
